--- conflicted
+++ resolved
@@ -6,17 +6,15 @@
 # License: BSD 3-Clause
 
 import numpy as np
-<<<<<<< HEAD
-import pytest
-from sklearn.linear_model import LogisticRegression
-=======
 from sklearn.linear_model import LogisticRegression, Ridge
 from sklearn.svm import SVC
+
 try:
     import torch
 except ImportError:
     torch = False
->>>>>>> 0deed681
+
+import pytest
 
 from skada import (
     CORAL,
@@ -27,15 +25,12 @@
     EntropicOTMappingAdapter,
     LinearOTMapping,
     LinearOTMappingAdapter,
+    MMDLSConSMapping,
+    MMDLSConSMappingAdapter,
     OTMapping,
-<<<<<<< HEAD
     OTMappingAdapter,
-=======
-    MMDLSConSMappingAdapter,
-    MMDLSConSMapping,
->>>>>>> 0deed681
     make_da_pipeline,
-    source_target_split
+    source_target_split,
 )
 from skada.datasets import DomainAwareDataset
 
@@ -64,19 +59,15 @@
         ),
         make_da_pipeline(CORALAdapter(reg=0.1), LogisticRegression()),
         CORAL(),
-<<<<<<< HEAD
-    ],
-=======
         pytest.param(
             make_da_pipeline(MMDLSConSMappingAdapter(gamma=1e-3), SVC()),
-            marks=pytest.mark.skipif(not torch, reason="PyTorch not installed")
+            marks=pytest.mark.skipif(not torch, reason="PyTorch not installed"),
         ),
         pytest.param(
             MMDLSConSMapping(),
-            marks=pytest.mark.skipif(not torch, reason="PyTorch not installed")
-        )
-    ]
->>>>>>> 0deed681
+            marks=pytest.mark.skipif(not torch, reason="PyTorch not installed"),
+        ),
+    ],
 )
 def test_mapping_estimator(estimator, da_blobs_dataset):
     X, y, sample_domain = da_blobs_dataset
@@ -120,13 +111,13 @@
         CORAL(Ridge()),
         pytest.param(
             make_da_pipeline(MMDLSConSMappingAdapter(gamma=1e-3), Ridge()),
-            marks=pytest.mark.skipif(not torch, reason="PyTorch not installed")
+            marks=pytest.mark.skipif(not torch, reason="PyTorch not installed"),
         ),
         pytest.param(
             MMDLSConSMapping(Ridge()),
-            marks=pytest.mark.skipif(not torch, reason="PyTorch not installed")
-        )
-    ]
+            marks=pytest.mark.skipif(not torch, reason="PyTorch not installed"),
+        ),
+    ],
 )
 def test_reg_mapping_estimator(estimator, da_reg_dataset):
     X, y, sample_domain = da_reg_dataset
@@ -146,9 +137,7 @@
 
     # Adapt with new X, i.e. same domain, different samples
     X_adapt = estimator.adapt(
-        X_train[idx] + 1e-8,
-        y_train[idx],
-        sample_domain=sample_domain[idx]
+        X_train[idx] + 1e-8, y_train[idx], sample_domain=sample_domain[idx]
     )
 
     # Check that the adapted data are the same
@@ -160,11 +149,7 @@
     X_train = X_train[mask]
     y_train = y_train[mask]
     sample_domain = sample_domain[mask]
-    X_adapt = estimator.adapt(
-        X_train,
-        y_train,
-        sample_domain=sample_domain
-    )
+    X_adapt = estimator.adapt(X_train, y_train, sample_domain=sample_domain)
 
     # Check that the adapted data are the same
     true_X_adapt = true_X_adapt[mask]
@@ -182,15 +167,12 @@
         CORALAdapter(),
         pytest.param(
             MMDLSConSMappingAdapter(gamma=1e-3),
-            marks=pytest.mark.skipif(not torch, reason="PyTorch not installed")
+            marks=pytest.mark.skipif(not torch, reason="PyTorch not installed"),
         ),
-    ]
+    ],
 )
 def test_new_X_adapt(estimator, da_dataset):
-    da_dataset = da_dataset.pack_train(
-        as_sources=['s'],
-        as_targets=['t']
-    )
+    da_dataset = da_dataset.pack_train(as_sources=["s"], as_targets=["t"])
 
     _base_test_new_X_adapt(estimator, da_dataset)
 
@@ -204,9 +186,9 @@
         CORALAdapter(),
         pytest.param(
             MMDLSConSMappingAdapter(gamma=1e-3),
-            marks=pytest.mark.skipif(not torch, reason="PyTorch not installed")
+            marks=pytest.mark.skipif(not torch, reason="PyTorch not installed"),
         ),
-    ]
+    ],
 )
 def test_reg_new_X_adapt(estimator, da_reg_dataset):
     _base_test_new_X_adapt(estimator, da_reg_dataset)